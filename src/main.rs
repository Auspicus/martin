extern crate actix;
extern crate actix_web;
extern crate env_logger;
<<<<<<< HEAD
extern crate iron;
extern crate iron_test;
#[macro_use]
extern crate log;
extern crate logger;
extern crate lru;
extern crate mapbox_expressions_to_sql;
extern crate persistent;
extern crate r2d2;
extern crate r2d2_postgres;
extern crate regex;
extern crate rererouter;
=======
extern crate futures;
#[macro_use]
extern crate log;
extern crate mapbox_expressions_to_sql;
extern crate r2d2;
extern crate r2d2_postgres;
>>>>>>> 6235efaf
extern crate serde;
#[macro_use]
extern crate serde_derive;
extern crate serde_json;
extern crate tilejson;
<<<<<<< HEAD
extern crate urlencoded;
=======
>>>>>>> 6235efaf

use actix_web::HttpServer;
use actix::{Actor, Addr, Syn, SyncArbiter};
use std::env;
<<<<<<< HEAD
use lru::LruCache;
use iron::prelude::Iron;
=======
use std::error::Error;
use std::io;

mod db;
mod utils;
mod martin;
mod source;
mod messages;
mod worker_actor;
mod coordinator_actor;
>>>>>>> 6235efaf

mod cache;
mod cors;
mod db;
mod martin;
mod source;
mod utils;

fn main() {
    env_logger::init();

    let conn_string: String = env::var("DATABASE_URL").expect("DATABASE_URL must be set");

    let pool_size = env::var("DATABASE_POOL_SIZE")
        .ok()
        .and_then(|pool_size| pool_size.parse::<u32>().ok())
        .unwrap_or(20);

    let worker_processes = env::var("WORKER_PROCESSES")
        .ok()
        .and_then(|worker_processes| worker_processes.parse::<usize>().ok())
        .unwrap_or(4);

    let keep_alive = env::var("KEEP_ALIVE")
        .ok()
        .and_then(|keep_alive| keep_alive.parse::<usize>().ok())
        .unwrap_or(75);

    info!("Connecting to {}", conn_string);
    let pool = match db::setup_connection_pool(&conn_string, pool_size) {
        Ok(pool) => {
            info!("Connected to postgres: {}", conn_string);
            pool
        }
        Err(error) => {
            error!("Can't connect to postgres: {}", error);
            std::process::exit(-1);
        }
    };

    let sources = match pool.get()
        .map_err(|err| io::Error::new(io::ErrorKind::Other, err.description()))
        .and_then(|conn| source::get_sources(conn))
    {
        Ok(sources) => sources,
        Err(error) => {
            error!("Can't load sources: {}", error);
            std::process::exit(-1);
        }
    };

<<<<<<< HEAD
    info!("Connecting to {} with pool size {}", conn_string, pool_size);
    let pool = match db::setup_connection_pool(&conn_string, pool_size) {
        Ok(pool) => {
            info!("Connected to postgres: {}", conn_string);
            pool
        }
        Err(error) => {
            error!("Can't connect to postgres: {}", error);
            std::process::exit(-1);
        }
    };

    let sources = match pool.get()
        .map_err(|err| err.into())
        .and_then(|conn| source::get_sources(conn))
    {
        Ok(sources) => sources,
        Err(error) => {
            error!("Can't load sources: {}", error);
            std::process::exit(-1);
        }
    };

    let tile_cache = LruCache::new(cache_size as usize);

    let chain = martin::chain(pool, sources, tile_cache);
=======
    let server = actix::System::new("server");
    let coordinator_addr: Addr<Syn, _> = coordinator_actor::CoordinatorActor::default().start();
    let db_sync_arbiter = SyncArbiter::start(3, move || db::DbExecutor(pool.clone()));
>>>>>>> 6235efaf

    let port = 3000;
    let bind_addr = format!("0.0.0.0:{}", port);
    let _addr = HttpServer::new(move || {
        martin::new(
            db_sync_arbiter.clone(),
            coordinator_addr.clone(),
            sources.clone(),
        )
    }).bind(bind_addr.clone())
        .expect(&format!("Can't bind to {}", bind_addr))
        .keep_alive(keep_alive)
        .shutdown_timeout(0)
        .threads(worker_processes)
        .start();

    let _ = server.run();
    info!("Server has been started on {}.", bind_addr);
}<|MERGE_RESOLUTION|>--- conflicted
+++ resolved
@@ -1,44 +1,21 @@
 extern crate actix;
 extern crate actix_web;
 extern crate env_logger;
-<<<<<<< HEAD
-extern crate iron;
-extern crate iron_test;
-#[macro_use]
-extern crate log;
-extern crate logger;
-extern crate lru;
-extern crate mapbox_expressions_to_sql;
-extern crate persistent;
-extern crate r2d2;
-extern crate r2d2_postgres;
-extern crate regex;
-extern crate rererouter;
-=======
 extern crate futures;
 #[macro_use]
 extern crate log;
 extern crate mapbox_expressions_to_sql;
 extern crate r2d2;
 extern crate r2d2_postgres;
->>>>>>> 6235efaf
 extern crate serde;
 #[macro_use]
 extern crate serde_derive;
 extern crate serde_json;
 extern crate tilejson;
-<<<<<<< HEAD
-extern crate urlencoded;
-=======
->>>>>>> 6235efaf
 
 use actix_web::HttpServer;
 use actix::{Actor, Addr, Syn, SyncArbiter};
 use std::env;
-<<<<<<< HEAD
-use lru::LruCache;
-use iron::prelude::Iron;
-=======
 use std::error::Error;
 use std::io;
 
@@ -49,14 +26,6 @@
 mod messages;
 mod worker_actor;
 mod coordinator_actor;
->>>>>>> 6235efaf
-
-mod cache;
-mod cors;
-mod db;
-mod martin;
-mod source;
-mod utils;
 
 fn main() {
     env_logger::init();
@@ -101,38 +70,9 @@
         }
     };
 
-<<<<<<< HEAD
-    info!("Connecting to {} with pool size {}", conn_string, pool_size);
-    let pool = match db::setup_connection_pool(&conn_string, pool_size) {
-        Ok(pool) => {
-            info!("Connected to postgres: {}", conn_string);
-            pool
-        }
-        Err(error) => {
-            error!("Can't connect to postgres: {}", error);
-            std::process::exit(-1);
-        }
-    };
-
-    let sources = match pool.get()
-        .map_err(|err| err.into())
-        .and_then(|conn| source::get_sources(conn))
-    {
-        Ok(sources) => sources,
-        Err(error) => {
-            error!("Can't load sources: {}", error);
-            std::process::exit(-1);
-        }
-    };
-
-    let tile_cache = LruCache::new(cache_size as usize);
-
-    let chain = martin::chain(pool, sources, tile_cache);
-=======
     let server = actix::System::new("server");
     let coordinator_addr: Addr<Syn, _> = coordinator_actor::CoordinatorActor::default().start();
     let db_sync_arbiter = SyncArbiter::start(3, move || db::DbExecutor(pool.clone()));
->>>>>>> 6235efaf
 
     let port = 3000;
     let bind_addr = format!("0.0.0.0:{}", port);
